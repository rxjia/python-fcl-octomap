name: Build

on: [push, pull_request, workflow_dispatch]

jobs:
  formatting:
    name: Check Formatting
    runs-on: ubuntu-latest
    steps:
      - name: Check out source repository
        uses: actions/checkout@v3
      - name: Set up Python environment
        uses: actions/setup-python@v4
        with:
          python-version: 3.9
      - name: flake8
        uses: py-actions/flake8@v2
      - name: black
        uses: psf/black@stable
        with:
          options: '--check --diff -l 90'

  build_wheels:
    name: Build wheel on ${{matrix.platform}}
    runs-on: ${{matrix.platform}}
    strategy:
      fail-fast: false
      matrix:
        platform: [ubuntu-latest, macos-latest, windows-latest]
    steps:
<<<<<<< HEAD
    - uses: actions/checkout@v2
    - name: Build wheels
      uses: pypa/cibuildwheel@v2.12.0
      env:
        CIBW_ARCHS_MACOS: 'x86_64 arm64'
    - uses: actions/upload-artifact@v3
      with:
        path: ./wheelhouse/*.whl
=======
      - uses: actions/checkout@v3
      - name: Build wheels
        uses: pypa/cibuildwheel@v2.12.0
      - uses: actions/upload-artifact@v3
        with:
          path: ./wheelhouse/*.whl
>>>>>>> 33a26104
<|MERGE_RESOLUTION|>--- conflicted
+++ resolved
@@ -28,20 +28,11 @@
       matrix:
         platform: [ubuntu-latest, macos-latest, windows-latest]
     steps:
-<<<<<<< HEAD
-    - uses: actions/checkout@v2
-    - name: Build wheels
-      uses: pypa/cibuildwheel@v2.12.0
-      env:
-        CIBW_ARCHS_MACOS: 'x86_64 arm64'
-    - uses: actions/upload-artifact@v3
-      with:
-        path: ./wheelhouse/*.whl
-=======
       - uses: actions/checkout@v3
       - name: Build wheels
         uses: pypa/cibuildwheel@v2.12.0
+        env:
+          CIBW_ARCHS_MACOS: 'x86_64 arm64'
       - uses: actions/upload-artifact@v3
         with:
-          path: ./wheelhouse/*.whl
->>>>>>> 33a26104
+          path: ./wheelhouse/*.whl